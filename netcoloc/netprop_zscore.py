--- conflicted
+++ resolved
@@ -13,10 +13,6 @@
 from netcoloc.netcoloc_utils import *
 from netcoloc.netprop import *
 import random as rn
-<<<<<<< HEAD
-
-=======
->>>>>>> 3772df3c
 
 def netprop_zscore(seed_gene_file, seed_gene_file_delimiter=None, num_reps=10, alpha=0.5, minimum_bin_size=10,
                    interactome_file=None, interactome_uuid='f93f402c-86d4-11e7-a10d-0ac135e8bacf',
